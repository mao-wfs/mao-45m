--- conflicted
+++ resolved
@@ -22,14 +22,9 @@
 # from ..epl.convert import get_aggregated, get_converter as get_epl_converter
 from ..vdif import FRAMES_PER_SAMPLE
 from ..vdif.convert import get_samples
-<<<<<<< HEAD
 from ..utils import log, take, to_timedelta
 from .epl import calc_epl, get_spectra, setup_receiver
-=======
-from ..vdif.receive import get_frames
 from ..utils import log, take, to_datetime, to_timedelta
->>>>>>> e58b0b2c
-
 
 # constants
 LOGGER = getLogger(__name__)
@@ -146,23 +141,11 @@
             control_origin = to_datetime(control_origin)
 
             try:
-<<<<<<< HEAD
                 while True:
                     with take(float(dt_epl / SECOND)):
                         # get the current telescope state
                         state = cosmos.receive_state()
-
-=======
-                for _ in range(epl_size):
-                    with take(dt_epl / SECOND):
-                        # get the current telescope state
-                        state = cosmos.receive_state()
-
-                        # get the current VDIF samples (time x chan)
-                        frames_ = frames.get(frame_size + FRAMES_PER_SAMPLE)
-                        samples = get_samples(frames_)
-
->>>>>>> e58b0b2c
+            
                         # get the aggregated data (feed x freq)
                         spec = get_spectra(
                             feed_origin=feed_origin,
@@ -175,7 +158,7 @@
                             ),
                             elevation=state.elevation,
                         )
-<<<<<<< HEAD
+    
                         spec_cal_sum += spec
                         spec_cal_count += 1
                         curr_time = spec.coords["time"].values
@@ -187,10 +170,6 @@
                         epl = calc_epl(spec / spec_cal)
                         epl_cal = calc_epl(spec_cal)  # type: ignore
                         LOGGER.info(epl)
-=======
-
-                        # estimate the EPL (in m; feed)
-                        epl, epl_cal = get_epl(aggregated)
 
                         # get the current EPL offset (in m; feed)
                         if epl_offsets is not None:
@@ -200,7 +179,6 @@
                             )[0]
                         else:
                             epl_offset = None
->>>>>>> e58b0b2c
 
                         # estimate the current subref parameters
                         subref = get_subref(epl, epl_cal, epl_offset=epl_offset)
